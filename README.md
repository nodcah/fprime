<<<<<<< HEAD
## fprime README

### F' Release Notes

#### Release 1.0: 
=======
# F Prime: A Flight-Proven, Multi-Platform, Open-Source Flight Software Framework

F Prime (Fʹ) is a component-driven framework that enables rapid development and deployment of spaceflight and other embedded software applications. Originally developed at the Jet Propulsion Laboratory, F Prime has been successfully deployed on several space applications. It is tailored, but not limited, to small-scale spaceflight systems such as CubeSats, SmallSats, and instruments. 

F Prime comprises several elements: 
>>>>>>> 13f49126

* An architecture that decomposes flight software into discrete components with well-defined interfaces
* A C++ framework that provides core capabilities such as message queues and threads
* Modeling tools for specifying components and connections and automatically generating code
* A growing collection of ready-to-use components
* Testing tools for testing flight software at the unit and integration levels.

F Prime has the following key features:

### Reusability

F Prime’s component-based architecture enables a high degree of modularity and software reuse. 

### Rapid Deployment

F Prime provides a complete development ecosystem, including modeling tools, testing tools, and a ground data system. Developers use the modeling tools to write high-level specifications, automatically generate implementations in C++, and fill in the implementations with domain-specific code. The framework and the code generators provide all the “boilerplate” code required in an F Prime deployment, including code for thread management, code for communication between components, and code for handling commands, telemetry, and parameters. The testing tools and the ground data system simplify software testing, both on workstations and on flight hardware in the lab.

### Portability

F Prime runs on a wide range of processors, from microcontrollers to multicore computers, and on several operating systems. Porting F Prime to new operating systems is straightforward.

### High Performance

F Prime utilizes a point-to-point architecture. The architecture minimizes the use of computational resources and is well suited for smaller processors.
	
### Adaptability

F Prime is tailored to the level of complexity required for small missions. This makes it accessible and easy to use, while still supporting a wide variety of missions.

### Analyzability

The typed port connections provide strong compile-time guarantees of correctness.

## F Prime Resources

The Reference application is shipped as part of F'. Documentation for this reference application can be found [here.](Ref/docs/sdd.md)

The full F' User's guide can be found [here.](docs/UsersGuide/FprimeUserGuide.pdf) In addition, the F' architectural overview can be found [here.](docs/Architecture/FPrimeArchitectureShort.pdf)

## F' Release Notes
Release 1.0: 

This is the initial release of the software to open source. See the license file for terms of use.

<<<<<<< HEAD
#### Release 1.01

Updated contributor list. No code changes. 

#### Release 1.1

Created a Raspberry Pi demo. Read about it [here.](RPI/README.md)

Added a tutorial [here.](docs/Tutorials/README.md)

Updated Svc/BufferManager with bug fix

Fixed a bunch of shell permissionss
=======
Release 1.01:

Updated contributor list. No code changes. 
>>>>>>> 13f49126
<|MERGE_RESOLUTION|>--- conflicted
+++ resolved
@@ -1,16 +1,8 @@
-<<<<<<< HEAD
-## fprime README
-
-### F' Release Notes
-
-#### Release 1.0: 
-=======
 # F Prime: A Flight-Proven, Multi-Platform, Open-Source Flight Software Framework
 
 F Prime (Fʹ) is a component-driven framework that enables rapid development and deployment of spaceflight and other embedded software applications. Originally developed at the Jet Propulsion Laboratory, F Prime has been successfully deployed on several space applications. It is tailored, but not limited, to small-scale spaceflight systems such as CubeSats, SmallSats, and instruments. 
 
 F Prime comprises several elements: 
->>>>>>> 13f49126
 
 * An architecture that decomposes flight software into discrete components with well-defined interfaces
 * A C++ framework that provides core capabilities such as message queues and threads
@@ -50,27 +42,19 @@
 
 The full F' User's guide can be found [here.](docs/UsersGuide/FprimeUserGuide.pdf) In addition, the F' architectural overview can be found [here.](docs/Architecture/FPrimeArchitectureShort.pdf)
 
-## F' Release Notes
-Release 1.0: 
+## F Prime Release Notes
 
-This is the initial release of the software to open source. See the license file for terms of use.
+#### Release 1.0: 
 
-<<<<<<< HEAD
+ * This is the initial release of the software to open source. See the license file for terms of use.
+
 #### Release 1.01
 
-Updated contributor list. No code changes. 
+ * Updated contributor list. No code changes. 
 
 #### Release 1.1
 
-Created a Raspberry Pi demo. Read about it [here.](RPI/README.md)
-
-Added a tutorial [here.](docs/Tutorials/README.md)
-
-Updated Svc/BufferManager with bug fix
-
-Fixed a bunch of shell permissionss
-=======
-Release 1.01:
-
-Updated contributor list. No code changes. 
->>>>>>> 13f49126
+ * Created a Raspberry Pi demo. Read about it [here.](RPI/README.md)
+ * Added a tutorial [here.](docs/Tutorials/README.md)
+ * Updated Svc/BufferManager with bug fix
+ * Fixed a bunch of shell permissionss