#include <Fw/Cfg/Config.hpp>
#include <Fw/Comp/ActiveComponentBase.hpp>
#include <Fw/Types/Assert.hpp>
#include <Fw/Types/EightyCharString.hpp>
#include <stdio.h>

//#define DEBUG_PRINT(x,...) printf(x,##__VA_ARGS__); fflush(stdout)
#define DEBUG_PRINT(x,...)

namespace Fw {

    class ActiveComponentExitSerializableBuffer : public Fw::SerializeBufferBase {

        public:
            NATIVE_UINT_TYPE getBuffCapacity(void) const {
                return sizeof(m_buff);
            }

            U8* getBuffAddr(void) {
                return m_buff;
            }

            const U8* getBuffAddr(void) const {
                return m_buff;
            }

        private:

            U8 m_buff[sizeof(ActiveComponentBase::ACTIVE_COMPONENT_EXIT)];

    };

#if FW_OBJECT_NAMES == 1
    ActiveComponentBase::ActiveComponentBase(const char* name) : QueuedComponentBase(name) {

    }
#else
    ActiveComponentBase::ActiveComponentBase() : QueuedComponentBase() {

    }
#endif
    ActiveComponentBase::~ActiveComponentBase() {
        DEBUG_PRINT("ActiveComponent %s destructor.\n",this->getObjName());
    }

    void ActiveComponentBase::init(NATIVE_INT_TYPE instance) {
        QueuedComponentBase::init(instance);
    }

#if FW_OBJECT_TO_STRING == 1 && FW_OBJECT_NAMES == 1
    void ActiveComponentBase::toString(char* buffer, NATIVE_INT_TYPE size) {
        (void)snprintf(buffer, size, "ActComp: %s", this->m_objName);
        buffer[size-1] = 0;
    }
#endif

    void ActiveComponentBase::start(NATIVE_INT_TYPE identifier, NATIVE_INT_TYPE priority, NATIVE_INT_TYPE stackSize, NATIVE_INT_TYPE cpuAffinity) {

        Fw::EightyCharString taskName;

#if FW_OBJECT_NAMES == 1
        taskName = this->getObjName();
#else
        char taskNameChar[FW_TASK_NAME_MAX_SIZE];
        (void)snprintf(taskNameChar,sizeof(taskNameChar),"ActComp_%d",Os::Task::getNumTasks());
        taskName = taskNameChar;
#endif
<<<<<<< HEAD
// If running with the baremetal scheduler, use a variant of the task-loop that
// does not loop internal, but waits for an external eiteration call.
#if FW_BAREMETAL_SCHEDULER == 1
        Os::Task::TaskStatus status = this->m_task.start(taskName, identifier, priority, stackSize, this->s_baseBareTask, this);
#else
    	Os::Task::TaskStatus status = this->m_task.start(taskName, identifier, priority, stackSize, this->s_baseTask,
                        this);
#endif
       FW_ASSERT(status == Os::Task::TASK_OK,(NATIVE_INT_TYPE)status);
=======

    	Os::Task::TaskStatus status = this->m_task.start(taskName, identifier, priority, stackSize, this->s_baseTask,this, cpuAffinity);
    	FW_ASSERT(status == Os::Task::TASK_OK,(NATIVE_INT_TYPE)status);
>>>>>>> c02cbc77
    }

    void ActiveComponentBase::exit(void) {
        ActiveComponentExitSerializableBuffer exitBuff;
        SerializeStatus stat = exitBuff.serialize((I32)ACTIVE_COMPONENT_EXIT);
        FW_ASSERT(FW_SERIALIZE_OK == stat,static_cast<NATIVE_INT_TYPE>(stat));
        (void)this->m_queue.send(exitBuff,0,Os::Queue::QUEUE_NONBLOCKING);
        DEBUG_PRINT("exit %s\n", this->getObjName());
    }

    Os::Task::TaskStatus ActiveComponentBase::join(void **value_ptr) {
        DEBUG_PRINT("join %s\n", this->getObjName());
        return this->m_task.join(value_ptr);
    }

    void ActiveComponentBase::s_baseBareTask(void* ptr) {
        FW_ASSERT(ptr != NULL);
        ActiveComponentBase* comp = reinterpret_cast<ActiveComponentBase*>(ptr);
        //Start if not started
        if (!comp->m_task.isStarted()) {
            comp->m_task.setStarted(true);
        }
        //Bare components cannot block, so return to the scheduler
        if (comp->m_queue.getNumMsgs() == 0) {
            return;
        }
        ActiveComponentBase::MsgDispatchStatus loopStatus = comp->doDispatch();
        switch (loopStatus) {
            case ActiveComponentBase::MSG_DISPATCH_OK: // if normal message processing, continue
                break;
            case ActiveComponentBase::MSG_DISPATCH_EXIT:
                comp->finalizer();
                comp->m_task.setStarted(false);
                break;
            default:
                FW_ASSERT(0,(NATIVE_INT_TYPE)loopStatus);
        }
    }
    void ActiveComponentBase::s_baseTask(void* ptr) {
        // cast void* back to active component
        ActiveComponentBase* comp = static_cast<ActiveComponentBase*> (ptr);
        // indicated that task is started
        comp->m_task.setStarted(true);
        // print out message when task is started
        // printf("Active Component %s task started.\n",comp->getObjName());
        // call preamble
        comp->preamble();
        // call main task loop until exit or error
        comp->loop();
        // if main loop exits, call finalizer
        comp->finalizer();
    }

    void ActiveComponentBase::loop(void) {

        bool quitLoop = false;
        while (!quitLoop) {
            MsgDispatchStatus loopStatus = this->doDispatch();
            switch (loopStatus) {
                case MSG_DISPATCH_OK: // if normal message processing, continue
                    break;
                case MSG_DISPATCH_EXIT:
                    quitLoop = true;
                    break;
                default:
                    FW_ASSERT(0,(NATIVE_INT_TYPE)loopStatus);
            }
        }

    }

    void ActiveComponentBase::preamble(void) {
    }

    void ActiveComponentBase::finalizer(void) {
    }

}<|MERGE_RESOLUTION|>--- conflicted
+++ resolved
@@ -65,21 +65,14 @@
         (void)snprintf(taskNameChar,sizeof(taskNameChar),"ActComp_%d",Os::Task::getNumTasks());
         taskName = taskNameChar;
 #endif
-<<<<<<< HEAD
 // If running with the baremetal scheduler, use a variant of the task-loop that
 // does not loop internal, but waits for an external eiteration call.
 #if FW_BAREMETAL_SCHEDULER == 1
-        Os::Task::TaskStatus status = this->m_task.start(taskName, identifier, priority, stackSize, this->s_baseBareTask, this);
+        Os::Task::TaskStatus status = this->m_task.start(taskName, identifier, priority, stackSize, this->s_baseBareTask, this, cpuAffinity);
 #else
-    	Os::Task::TaskStatus status = this->m_task.start(taskName, identifier, priority, stackSize, this->s_baseTask,
-                        this);
+    	Os::Task::TaskStatus status = this->m_task.start(taskName, identifier, priority, stackSize, this->s_baseTask, this, cpuAffinity);
 #endif
-       FW_ASSERT(status == Os::Task::TASK_OK,(NATIVE_INT_TYPE)status);
-=======
-
-    	Os::Task::TaskStatus status = this->m_task.start(taskName, identifier, priority, stackSize, this->s_baseTask,this, cpuAffinity);
-    	FW_ASSERT(status == Os::Task::TASK_OK,(NATIVE_INT_TYPE)status);
->>>>>>> c02cbc77
+        FW_ASSERT(status == Os::Task::TASK_OK,(NATIVE_INT_TYPE)status);
     }
 
     void ActiveComponentBase::exit(void) {
